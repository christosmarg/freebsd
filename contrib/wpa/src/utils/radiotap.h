--- conflicted
+++ resolved
@@ -1,8 +1,4 @@
-<<<<<<< HEAD
-/* $FreeBSD: projects/pf/head/contrib/wpa/src/utils/radiotap.h 214734 2010-11-03 10:43:38Z rpaulo $ */
-=======
 /* $FreeBSD: src/sys/net80211/ieee80211_radiotap.h,v 1.5 2005/01/22 20:12:05 sam Exp $ */
->>>>>>> 5b74cfe4
 /* $NetBSD: ieee80211_radiotap.h,v 1.11 2005/06/22 06:16:02 dyoung Exp $ */
 
 /*-
