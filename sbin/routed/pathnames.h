--- conflicted
+++ resolved
@@ -31,8 +31,8 @@
  * SUCH DAMAGE.
  *
  *	@(#)pathnames.h	8.1 (Berkeley) 6/5/93
+ *
  *	$Id$
- *	$NetBSD$
  */
 
 #include <paths.h>
@@ -47,13 +47,8 @@
  * Leave this undefined, and only the trace file originally specified
  * when routed was started, if any, will be appended to.
  */
-<<<<<<< HEAD
-#if 0
-#define _PATH_TRACE	"/var/log/routed.trace"
-=======
 #ifndef __NetBSD__
 #define _PATH_TRACE	"/etc/routed.trace"
 #else
 #undef _PATH_TRACE
->>>>>>> 2c7a9781
 #endif